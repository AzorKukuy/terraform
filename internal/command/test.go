--- conflicted
+++ resolved
@@ -12,13 +12,9 @@
 	"strings"
 	"time"
 
-<<<<<<< HEAD
-	"github.com/zclconf/go-cty/cty"
-=======
 	"github.com/hashicorp/hcl/v2"
 	"github.com/zclconf/go-cty/cty"
 	"golang.org/x/exp/slices"
->>>>>>> e5dd7257
 
 	"github.com/hashicorp/terraform/internal/addrs"
 	"github.com/hashicorp/terraform/internal/backend"
@@ -259,11 +255,7 @@
 		defer stop()
 		defer cancel()
 
-<<<<<<< HEAD
-		runner.Start(variables)
-=======
 		runner.Start()
->>>>>>> e5dd7257
 	}()
 
 	// Wait for the operation to complete, or for an interrupt to occur.
@@ -346,11 +338,7 @@
 	Verbose bool
 }
 
-<<<<<<< HEAD
-func (runner *TestRunner) Start(globals map[string]backend.UnparsedVariableValue) {
-=======
 func (runner *TestSuiteRunner) Start() {
->>>>>>> e5dd7257
 	var files []string
 	for name := range runner.Suite.Files {
 		files = append(files, name)
@@ -382,44 +370,10 @@
 	}
 }
 
-<<<<<<< HEAD
-func (runner *TestRunner) ExecuteTestFile(file *moduletest.File, globals map[string]backend.UnparsedVariableValue) {
-	log.Printf("[TRACE] TestRunner: executing test file %s", file.Name)
-
-	printAll := func() {
-		runner.View.File(file)
-		for _, run := range file.Runs {
-			runner.View.Run(run, file)
-		}
-	}
-
-	mgr := new(TestStateManager)
-	mgr.runner = runner
-	mgr.State = states.NewState()
-
-	// We're going to check if the cleanupStates function call will actually
-	// work before we start the test.
-	mgr.prepare(file, globals)
-	if runner.Cancelled {
-		return // Don't print anything just stop.
-	}
-
-	if file.Diagnostics.HasErrors() || runner.Stopped {
-		// We can't run this file, but we still want to do nice printing.
-		for _, run := range file.Runs {
-			// The prepare function doesn't touch the run blocks, so we'll
-			// update those so they make sense.
-			run.Status = moduletest.Skip
-		}
-		printAll()
-		return
-	}
-=======
 type TestFileRunner struct {
 	// Suite contains all the helpful metadata about the test that we need
 	// during the execution of a file.
 	Suite *TestSuiteRunner
->>>>>>> e5dd7257
 
 	// RelevantStates is a mapping of module keys to it's last applied state
 	// file.
@@ -516,14 +470,10 @@
 		file.Status = file.Status.Merge(run.Status)
 	}
 
-<<<<<<< HEAD
-	printAll()
-=======
 	runner.Suite.View.File(file)
 	for _, run := range file.Runs {
 		runner.Suite.View.Run(run, file)
 	}
->>>>>>> e5dd7257
 }
 
 func (runner *TestFileRunner) ExecuteTestRun(run *moduletest.Run, file *moduletest.File, state *states.State, config *configs.Config) (*states.State, bool) {
@@ -604,22 +554,6 @@
 					Provisioners: schemas.Provisioners,
 				}
 			}
-<<<<<<< HEAD
-		}(),
-		Targets:            targets,
-		ForceReplace:       replaces,
-		SkipRefresh:        !run.Config.Options.Refresh,
-		ExternalReferences: references,
-	}, run.Config.Command, globals)
-	if plan != nil {
-		// If the returned plan is nil, then the something went wrong before
-		// we could even attempt to plan or apply the expected failures, so we
-		// won't validate them if the plan is nil.
-		diags = run.ValidateExpectedFailures(diags)
-	}
-	run.Diagnostics = run.Diagnostics.Append(diags)
-=======
->>>>>>> e5dd7257
 
 			run.Diagnostics = run.Diagnostics.Append(diags)
 		}
@@ -709,20 +643,9 @@
 		run.Diagnostics = run.Diagnostics.Append(diags)
 	}
 
-<<<<<<< HEAD
-	variables, reset, diags := prepareInputVariablesForAssertions(config, run, file, globals)
-	defer reset()
-
-	run.Diagnostics = run.Diagnostics.Append(diags)
-	if diags.HasErrors() {
-		run.Status = moduletest.Error
-		return state
-	}
-=======
 	// First, make the test context we can use to validate the assertions
 	// of the
 	ctx := applyCtx.TestContext(run, config, updated, plan, variables)
->>>>>>> e5dd7257
 
 	// Second, evaluate the run block directly. We also pass in all the
 	// previous contexts so this run block can refer to outputs from
@@ -736,42 +659,15 @@
 	return updated, true
 }
 
-<<<<<<< HEAD
-func (runner *TestRunner) validateFile(file *moduletest.File) {
-	log.Printf("[TRACE] TestRunner: validating config for %s", file.Name)
-=======
 func (runner *TestFileRunner) validate(config *configs.Config, run *moduletest.Run, file *moduletest.File) tfdiags.Diagnostics {
 	log.Printf("[TRACE] TestFileRunner: called validate for %s/%s", file.Name, run.Name)
->>>>>>> e5dd7257
-
-	config := runner.Config
-
-	reset, transformDiags := config.TransformForTest(nil, file.Config)
-	defer reset()
-	file.Diagnostics = file.Diagnostics.Append(transformDiags)
-
-	if transformDiags.HasErrors() {
-		file.Status = moduletest.Error
-		return
-	}
-
-<<<<<<< HEAD
-	tfCtxOpts, err := runner.command.contextOpts()
-	file.Diagnostics = file.Diagnostics.Append(err)
-	if err != nil {
-		file.Status = moduletest.Error
-		return
-	}
-
-	tfCtx, ctxDiags := terraform.NewContext(tfCtxOpts)
-	file.Diagnostics = file.Diagnostics.Append(ctxDiags)
-=======
+
+	var diags tfdiags.Diagnostics
+
 	tfCtx, ctxDiags := terraform.NewContext(runner.Suite.Opts)
 	diags = diags.Append(ctxDiags)
->>>>>>> e5dd7257
 	if ctxDiags.HasErrors() {
-		file.Status = moduletest.Error
-		return
+		return diags
 	}
 
 	runningCtx, done := context.WithCancel(context.Background())
@@ -781,23 +677,6 @@
 		defer logging.PanicHandler()
 		defer done()
 
-<<<<<<< HEAD
-		log.Printf("[DEBUG] TestRunner: starting validate for %s", file.Name)
-		validateDiags = tfCtx.Validate(config)
-		log.Printf("[DEBUG] TestRunner: completed validate for %s", file.Name)
-	}()
-	// We don't pass in a manager or any created resources here since we are
-	// only validating. If something goes wrong, there will be no state we need
-	// to worry about cleaning up manually. So the manager and created resources
-	// can be empty.
-	waitDiags, _ := runner.wait(tfCtx, runningCtx, nil, nil, file, nil)
-
-	file.Diagnostics = file.Diagnostics.Append(validateDiags)
-	file.Diagnostics = file.Diagnostics.Append(waitDiags)
-	if validateDiags.HasErrors() || waitDiags.HasErrors() {
-		file.Status = moduletest.Error
-	}
-=======
 		log.Printf("[DEBUG] TestFileRunner: starting validate for %s/%s", file.Name, run.Name)
 		validateDiags = tfCtx.Validate(config)
 		log.Printf("[DEBUG] TestFileRunner: completed validate for  %s/%s", file.Name, run.Name)
@@ -812,7 +691,6 @@
 	diags = diags.Append(validateDiags)
 
 	return diags
->>>>>>> e5dd7257
 }
 
 func (runner *TestFileRunner) destroy(config *configs.Config, state *states.State, run *moduletest.Run, file *moduletest.File) (*states.State, tfdiags.Diagnostics) {
@@ -825,34 +703,6 @@
 	}
 
 	var diags tfdiags.Diagnostics
-<<<<<<< HEAD
-
-	// First, do a quick validation of the run blocks config.
-
-	if run != nil {
-		diags = diags.Append(run.Config.Validate())
-		if diags.HasErrors() {
-			return nil, nil, state, diags
-		}
-	}
-
-	// Second, transform the config for the given test run and test file.
-
-	if run == nil {
-		reset, cfgDiags := config.TransformForTest(nil, file.Config)
-		defer reset()
-		diags = diags.Append(cfgDiags)
-	} else {
-		reset, cfgDiags := config.TransformForTest(run.Config, file.Config)
-		defer reset()
-		diags = diags.Append(cfgDiags)
-	}
-	if diags.HasErrors() {
-		return nil, nil, state, diags
-	}
-
-	// Third, do a full validation of the now transformed config.
-=======
 
 	variables, variableDiags := runner.buildInputVariablesForTest(run, file, config)
 	diags = diags.Append(variableDiags)
@@ -860,7 +710,6 @@
 	if diags.HasErrors() {
 		return state, diags
 	}
->>>>>>> e5dd7257
 
 	planOpts := &terraform.PlanOpts{
 		Mode:         plans.DestroyMode,
@@ -874,52 +723,6 @@
 	}
 
 	runningCtx, done := context.WithCancel(context.Background())
-
-	var validateDiags tfdiags.Diagnostics
-	go func() {
-		defer logging.PanicHandler()
-		defer done()
-
-		log.Printf("[DEBUG] TestRunner: starting validate for %s", identifier)
-		validateDiags = tfCtx.Validate(config)
-		log.Printf("[DEBUG] TestRunner: completed validate for %s", identifier)
-	}()
-	waitDiags, cancelled := runner.wait(tfCtx, runningCtx, mgr, run, file, nil)
-	validateDiags = validateDiags.Append(waitDiags)
-
-	diags = diags.Append(validateDiags)
-	if validateDiags.HasErrors() {
-		// Either the plan errored, or we only wanted to see the plan. Either
-		// way, just return what we have: The plan and diagnostics from making
-		// it and the unchanged state.
-		return tfCtx, nil, state, diags
-	}
-
-	if cancelled {
-		log.Printf("[DEBUG] TestRunner: skipping plan and apply stage for %s due to cancellation", identifier)
-		// If the execution was cancelled during the plan, we'll exit here to
-		// stop the plan being applied and using more time.
-		return tfCtx, nil, state, diags
-	}
-
-	// Fourth, gather any variables and give them to the plan options.
-
-	variables, variableDiags := buildInputVariablesForTest(run, file, config, globals)
-	diags = diags.Append(variableDiags)
-	if variableDiags.HasErrors() {
-		return nil, nil, state, diags
-	}
-	opts.SetVariables = variables
-
-	// Fifth, execute planning stage.
-
-	tfCtx, ctxDiags = terraform.NewContext(tfCtxOpts)
-	diags = diags.Append(ctxDiags)
-	if ctxDiags.HasErrors() {
-		return nil, nil, state, diags
-	}
-
-	runningCtx, done = context.WithCancel(context.Background())
 
 	var plan *plans.Plan
 	var planDiags tfdiags.Diagnostics
@@ -931,12 +734,7 @@
 		plan, planDiags = tfCtx.Plan(config, state, planOpts)
 		log.Printf("[DEBUG] TestFileRunner: completed destroy plan for %s/%s", file.Name, run.Name)
 	}()
-<<<<<<< HEAD
-	waitDiags, cancelled = runner.wait(tfCtx, runningCtx, mgr, run, file, nil)
-	planDiags = planDiags.Append(waitDiags)
-=======
 	waitDiags, cancelled := runner.wait(tfCtx, runningCtx, run, file, nil)
->>>>>>> e5dd7257
 
 	if cancelled {
 		diags = diags.Append(tfdiags.Sourceless(tfdiags.Error, "Test interrupted", "The test operation could not be completed due to an interrupt signal. Please read the remaining diagnostics carefully for any sign of failed state cleanup or dangling resources."))
@@ -991,12 +789,7 @@
 		ExternalReferences: references,
 	}
 
-<<<<<<< HEAD
-	// Sixth, execute apply stage.
-	tfCtx, ctxDiags = terraform.NewContext(tfCtxOpts)
-=======
 	tfCtx, ctxDiags := terraform.NewContext(runner.Suite.Opts)
->>>>>>> e5dd7257
 	diags = diags.Append(ctxDiags)
 	if ctxDiags.HasErrors() {
 		return nil, nil, diags
@@ -1148,69 +941,7 @@
 	return diags, cancelled
 }
 
-<<<<<<< HEAD
-// state management
-
-// TestStateManager is a helper struct to maintain the various state objects
-// that a test file has to keep track of.
-type TestStateManager struct {
-	runner *TestRunner
-
-	// State is the main state of the module under test during a single test
-	// file execution. This state will be updated by every run block without
-	// a modifier module block within the test file. At the end of the test
-	// file's execution everything in this state should be executed.
-	State *states.State
-
-	// States contains the states of every run block within a test file that
-	// executed using an alternative module. Any resources created by these
-	// run blocks also need to be tidied up, but only after the main state file
-	// has been handled.
-	States []*TestModuleState
-}
-
-// TestModuleState holds the config and the state for a given run block that
-// executed with a custom module.
-type TestModuleState struct {
-	// State is the state after the module executed.
-	State *states.State
-
-	// Run is the config for the given run block, that contains the config
-	// under test and the variable values.
-	Run *moduletest.Run
-}
-
-// prepare makes some simple checks that increase our confidence that a later
-// clean up operation will succeed.
-//
-// When it comes time to execute cleanupStates below, we only have the
-// information available at the file level. Our run blocks may have executed
-// with additional data and configuration, so it's possible that we could
-// successfully execute all our run blocks and then find we cannot perform any
-// cleanup. We want to use this function to check that our cleanup can happen
-// using only the information available within the file.
-func (manager *TestStateManager) prepare(file *moduletest.File, globals map[string]backend.UnparsedVariableValue) {
-
-	// First, we're going to check we have definitions for variables at the
-	// file level.
-
-	_, diags := buildInputVariablesForTest(nil, file, manager.runner.Config, globals)
-
-	file.Diagnostics = file.Diagnostics.Append(diags)
-	if diags.HasErrors() {
-		file.Status = moduletest.Error
-	}
-
-	// Second, we'll validate that the default provider configurations actually
-	// pass a validate operation.
-
-	manager.runner.validateFile(file)
-}
-
-func (manager *TestStateManager) cleanupStates(file *moduletest.File, globals map[string]backend.UnparsedVariableValue) {
-=======
 func (runner *TestFileRunner) Cleanup(file *moduletest.File) {
->>>>>>> e5dd7257
 	log.Printf("[TRACE] TestStateManager: cleaning up state for %s", file.Name)
 
 	if runner.Suite.Cancelled {
@@ -1371,11 +1102,7 @@
 // In addition, it modifies the provided config so that any variables that are
 // available are also defined in the config. It returns a function that resets
 // the config which must be called so the config can be reused going forward.
-<<<<<<< HEAD
-func prepareInputVariablesForAssertions(config *configs.Config, run *moduletest.Run, file *moduletest.File, globals map[string]backend.UnparsedVariableValue) (terraform.InputValues, func(), tfdiags.Diagnostics) {
-=======
 func (runner *TestFileRunner) prepareInputVariablesForAssertions(config *configs.Config, run *moduletest.Run, file *moduletest.File) (terraform.InputValues, func(), tfdiags.Diagnostics) {
->>>>>>> e5dd7257
 	variables := make(map[string]backend.UnparsedVariableValue)
 
 	if run != nil {
@@ -1476,8 +1203,6 @@
 	return inputs, func() {
 		config.Module.Variables = currentVars
 	}, diags
-<<<<<<< HEAD
-=======
 }
 
 // EvalCtx returns an hcl.EvalContext that allows the variables blocks within
@@ -1513,5 +1238,4 @@
 			}
 		}(),
 	}
->>>>>>> e5dd7257
 }