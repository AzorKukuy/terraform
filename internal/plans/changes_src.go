--- conflicted
+++ resolved
@@ -211,20 +211,16 @@
 
 	// Importing is present if the resource is being imported as part of this
 	// change.
-<<<<<<< HEAD
-	Importing bool
+	//
+	// Use the simple presence of this field to detect if a ChangeSrc is to be
+	// imported, the contents of this structure may be modified going forward.
+	Importing *ImportingSrc
 
 	// GeneratedConfig contains any HCL config generated for this resource
 	// during planning, as a string. If GeneratedConfig is populated, Importing
 	// should be true. However, not all Importing changes contain generated
 	// config.
 	GeneratedConfig string
-=======
-	//
-	// Use the simple presence of this field to detect if a ChangeSrc is to be
-	// imported, the contents of this structure may be modified going forward.
-	Importing *ImportingSrc
->>>>>>> 4210d905
 }
 
 // Decode unmarshals the raw representations of the before and after values
@@ -258,17 +254,10 @@
 	}
 
 	return &Change{
-<<<<<<< HEAD
-		Action:          cs.Action,
-		Before:          before.MarkWithPaths(cs.BeforeValMarks),
-		After:           after.MarkWithPaths(cs.AfterValMarks),
-		Importing:       cs.Importing,
-		GeneratedConfig: cs.GeneratedConfig,
-=======
 		Action:    cs.Action,
 		Before:    before.MarkWithPaths(cs.BeforeValMarks),
 		After:     after.MarkWithPaths(cs.AfterValMarks),
 		Importing: importing,
->>>>>>> 4210d905
+		GeneratedConfig: cs.GeneratedConfig,
 	}, nil
 }